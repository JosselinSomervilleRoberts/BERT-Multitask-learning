--- conflicted
+++ resolved
@@ -1001,14 +1001,10 @@
                         default=1e-5)
     parser.add_argument("--num_batches_per_epoch", type=int, default=-1)
     parser.add_argument("--task_scheduler", type=str, choices=('random', 'round_robin', 'pal', 'para', 'sts', 'sst'), default="round_robin")
-    
+
     #number of hyperparameter tuning experiments
-<<<<<<< HEAD
-    parser.add_argument("--num_tuning_runs", type=int, default=-1, help="Number of hyperparameter tuning experiments. If -1, no tuning is performed.")
-=======
     parser.add_argument("--num_tuning_runs", type=int, default=2)
     parser.add_argument("--tune_hyperparameters", action='store_true')
->>>>>>> f736f416
 
     # Optimizations
     parser.add_argument("--combine_strategy", type=str, choices=('none', 'encourage', 'force'), default="none")
@@ -1127,50 +1123,6 @@
     args.filepath = args.log_dir + "/best-model.pt"
     print("Saving model to: ", args.filepath)
     seed_everything(args.seed)  # fix the seed for reproducibility
-<<<<<<< HEAD
-
-    if args.num_tuning_runs > 1 and args.option != "test":
-        # Disable logging for tensorboard
-        if not args.no_tensorboard:
-            warn("Tensorboard is disabled when hyperparameter tuning is enabled")
-        writer = None
-        args.no_tensorboard = True
-
-        print(Colors.BLUE + "Hyperparameter tuning is enabled" + Colors.END)
-        ray.init(logging_level=logging.ERROR)
-
-        #######################################################
-        #Set hyperparameter tuning ranges in search space
-        #######################################################
-        search_space = {
-            "lr": tune.loguniform(1e-7,1e-4),  #learning rates between 10^-7 and 10^-4
-            "n_hidden_layers": tune.sample_from(lambda spec: np.random.randint(0,3)),
-            "hidden_dropout_prob": tune.sample_from(lambda spec: np.random.uniform(0,.4)),
-            "projection": tune.choice(['none', 'pcgrad', 'vaccine']),
-            "beta-vaccine": tune.sample_from(lambda spec: 1 - 10 ** (-np.random.randint(1,3))),
-            "task_scheduler": tune.choice(['round_robin', 'pal']),
-            "args": args
-        }
-
-        #######################################################
-        #Set tuner arguments
-        #######################################################
-        tuner = tune.run(
-            train_multitask,
-            config=search_space,
-            max_failures=100,
-            resources_per_trial={'gpu': 1},
-            num_samples=args.num_tuning_runs,  #set the number of hyperparameter combinations to try out
-            metric='accuracy',
-            mode='max',
-        )
-        best_config = tuner.get_best_config(metric="accuracy", mode="max")
-        print('best trial config', best_config)
-        print("\n" + Colors.BOLD + "Command to recreate this run:" + Colors.END + args_to_command_line(best_config) + "\n")
-
-    # Normal training
-    elif args.option != "test": train_multitask(args)
-=======
     ray.init(
         logging_level=logging.ERROR,
         _system_config={
@@ -1178,7 +1130,7 @@
             {"type": "filesystem", "params": {"directory_path": "./spill"}},
         )
     },
-    
+
     )
 
     #######################################################
@@ -1232,10 +1184,10 @@
     # }
 
     if args.option != "test":
-        
+
         #set appropriate config file depending on whether we're training or tuning
         if args.tune_hyperparameters:
-            config = config_tune 
+            config = config_tune
             num_tuning_runs = args.num_tuning_runs
             verbose=2
         else:
@@ -1244,7 +1196,7 @@
             verbose=1
 
         #set tuner parameters
-        tuner = tune.Tuner(     
+        tuner = tune.Tuner(
                 tune.with_resources(
                     tune.with_parameters(train_multitask),
                     resources={"gpu": 1}
@@ -1259,12 +1211,14 @@
                     name="my_tune_run"
                 ),
                 param_space=config,
-                # progress_reporter = ExperimentTerminationReporter(),  
+                # progress_reporter = ExperimentTerminationReporter(),
             )
         #run training or tuning
         results = tuner.fit()
         print(results.get_best_result(metric="accuracy", mode="max").config)
->>>>>>> f736f416
+
+    # Normal training
+    elif args.option != "test": train_multitask(args)
 
     # Testing
     if args.option == "test": args.filepath = args.pretrained_model_name
