--- conflicted
+++ resolved
@@ -367,18 +367,10 @@
         sts_rel_improvement = sts_corr
         geom_mean_rel_improvement = (para_rel_improvement * sst_rel_improvement * sts_rel_improvement) ** (1/3)
 
-<<<<<<< HEAD
+        # Saves model if it is the best one so far on the dev set
+        color_score = Colors.BLUE
         if geom_mean_rel_improvement > best_dev_acc:
             best_dev_acc = geom_mean_rel_improvement
-            save_model(model, optimizer, args, config, args.filepath)
-
-        print(f"Epoch {epoch}: train loss sst: {train_loss_sst:.3f}, train loss para: {train_loss_para:.3f}, train loss sts: {train_loss_sts:.3f}")
-        print(f"Epoch {epoch}: dev acc sst: {sentiment_accuracy:.3f}, dev acc para: {paraphrase_accuracy:.3f}, dev acc sts: {sts_corr:.3f}")
-        print(f"Epoch {epoch}: Relative Improvement:  Current: {geom_mean_rel_improvement:.3f}, Best: {best_dev_acc:.3f}")
-=======
-        color_score = Colors.BLUE
-        if mean_dev_acc > best_dev_acc:
-            best_dev_acc = mean_dev_acc
             save_model(model, optimizer, args, config, args.filepath)
             color_score = Colors.PURPLE
 
@@ -390,10 +382,9 @@
         print(Colors.BOLD + Colors.CYAN + f'{"Dev acc SST: ":<20}'   + Colors.END + Colors.CYAN + f"{sentiment_accuracy:.3f}" + " " * spaces_per_task
             + Colors.BOLD + Colors.CYAN + f'{" Dev acc Para: ":<20}' + Colors.END + Colors.CYAN + f"{paraphrase_accuracy:.3f}" + " " * spaces_per_task
             + Colors.BOLD + Colors.CYAN + f'{" Dev acc STS: ":<20}'  + Colors.END + Colors.CYAN + f"{sts_corr:.3f}")
-        print(Colors.BOLD + color_score + f'{"Mean dev acc: ":<20}'  + Colors.END + color_score + f"{mean_dev_acc:.3f}" + " " * spaces_per_task
-            + Colors.BOLD + color_score + f'{" Best dev acc: ":<20}' + Colors.END + color_score + f"{best_dev_acc:.3f}" + Colors.END)
+        print(Colors.BOLD + color_score + f'{"Rel improv dev: ":<20}'  + Colors.END + color_score + f"{geom_mean_rel_improvement:.3f}" + " " * spaces_per_task
+            + Colors.BOLD + color_score + f'{" Best rel improv: ":<20}' + Colors.END + color_score + f"{best_dev_acc:.3f}" + Colors.END)
         print("-" * terminal_width)
->>>>>>> 3374d5a7
         print("")
 
 
