import time, random, numpy as np, argparse, sys, re, os
from types import SimpleNamespace

import torch
from torch import nn
from smart_pytorch import SMARTLoss, kl_loss, sym_kl_loss
import torch.nn.functional as F
from torch.utils.data import DataLoader

from bert import BertModel
from tokenizer import BertTokenizer
from optimizer import AdamW
from torch.cuda.amp import GradScaler, autocast
from contextlib import nullcontext
from tqdm import tqdm
from itertools import cycle
from pcgrad import PCGrad
from pcgrad_amp import PCGradAMP
from gradvac_amp import GradVacAMP
import copy

from datasets import SentenceClassificationDataset, SentencePairDataset, \
    load_multitask_data, load_multitask_test_data

from evaluation import model_eval_multitask, test_model_multitask, \
    model_eval_paraphrase, model_eval_sts, model_eval_sentiment


TQDM_DISABLE = False

class Colors:
   PURPLE = '\033[95m'
   CYAN = '\033[96m'
   DARKCYAN = '\033[36m'
   BLUE = '\033[94m'
   GREEN = '\033[92m'
   YELLOW = '\033[93m'
   RED = '\033[91m'
   BOLD = '\033[1m'
   UNDERLINE = '\033[4m'
   END = '\033[0m'

# fix the random seed
def seed_everything(seed=11711):
    random.seed(seed)
    np.random.seed(seed)
    torch.manual_seed(seed)
    torch.cuda.manual_seed(seed)
    torch.cuda.manual_seed_all(seed)
    torch.backends.cudnn.benchmark = False
    torch.backends.cudnn.deterministic = True


BERT_HIDDEN_SIZE = 768
N_SENTIMENT_CLASSES = 5
N_STS_CLASSES = 6


class MultitaskBERT(nn.Module):
    '''
    This module should use BERT for 3 tasks:

    - Sentiment classification (predict_sentiment)
    - Paraphrase detection (predict_paraphrase)
    - Semantic Textual Similarity (predict_similarity)
    '''
    def __init__(self, config):
        super(MultitaskBERT, self).__init__()
        # You will want to add layers here to perform the downstream tasks.
        # Pretrain mode does not require updating bert paramters.
        self.bert = BertModel.from_pretrained("bert-base-uncased")
        self.tokenizer = BertTokenizer.from_pretrained('bert-base-uncased')
        for param in self.bert.parameters():
            if config.option == 'finetune':
                param.requires_grad = True
            else:
                param.requires_grad = False
        
        # Step 2: Add a linear layer for sentiment classification
        self.dropout_sentiment = nn.ModuleList([nn.Dropout(config.hidden_dropout_prob) for _ in range(config.n_hidden_layers + 1)])
        self.linear_sentiment = nn.ModuleList([nn.Linear(BERT_HIDDEN_SIZE, BERT_HIDDEN_SIZE) for _ in range(config.n_hidden_layers)] + [nn.Linear(BERT_HIDDEN_SIZE, N_SENTIMENT_CLASSES)])

        # Step 3: Add a linear layer for paraphrase detection
        self.dropout_paraphrase = nn.ModuleList([nn.Dropout(config.hidden_dropout_prob) for _ in range(config.n_hidden_layers + 1)])
        self.linear_paraphrase = nn.ModuleList([nn.Linear(BERT_HIDDEN_SIZE, BERT_HIDDEN_SIZE) for _ in range(config.n_hidden_layers)] + [nn.Linear(BERT_HIDDEN_SIZE, 1)])

        # Step 4: Add a linear layer for semantic textual similarity
        # This is a regression task, so the output should be a single number
        self.dropout_similarity = nn.ModuleList([nn.Dropout(config.hidden_dropout_prob) for _ in range(config.n_hidden_layers + 1)])
        self.linear_similarity = nn.ModuleList([nn.Linear(BERT_HIDDEN_SIZE, BERT_HIDDEN_SIZE) for _ in range(config.n_hidden_layers)] + [nn.Linear(BERT_HIDDEN_SIZE, 1)])


    def forward(self, input_ids, attention_mask):
        'Takes a batch of sentences and produces embeddings for them.'
        # The final BERT embedding is the hidden state of [CLS] token (the first token)
        # Here, you can start by just returning the embeddings straight from BERT.
        # When thinking of improvements, you can later try modifying this
        # (e.g., by adding other layers).
        
        # Step 1: Get the BERT embeddings
        bert_output = self.bert(input_ids, attention_mask)

        # Step 2: Get the [CLS] token embeddings
        cls_embeddings = bert_output['pooler_output']
        return cls_embeddings


    def predict_sentiment(self, input_ids, attention_mask):
        '''Given a batch of sentences, outputs logits for classifying sentiment.
        There are 5 sentiment classes:
        (0 - negative, 1- somewhat negative, 2- neutral, 3- somewhat positive, 4- positive)
        Thus, your output should contain 5 logits for each sentence.
        '''
        # Step 1: Get the BERT embeddings
        x = self.forward(input_ids, attention_mask)

        # Step 2: Hidden layers
        for i in range(len(self.linear_sentiment) - 1):
            x = self.dropout_sentiment[i](x)
            x = self.linear_sentiment[i](x)
            x = F.relu(x)

        # Step 3: Final layer
        x = self.dropout_sentiment[-1](x)
        logits = self.linear_sentiment[-1](x)
        # logits = F.softmax(logits, dim=1)

        return logits


    def predict_paraphrase(self,
                           input_ids_1, attention_mask_1,
                           input_ids_2, attention_mask_2):
        '''Given a batch of pairs of sentences, outputs a single logit for predicting whether they are paraphrases.
        Note that your output should be unnormalized (a logit); it will be passed to the sigmoid function
        during evaluation, and handled as a logit by the appropriate loss function.
        '''
        # Step 0: Get [SEP] token ids
        sep_token_id = torch.tensor([self.tokenizer.sep_token_id], dtype=torch.long, device=input_ids_1.device)
        batch_sep_token_id = sep_token_id.repeat(input_ids_1.shape[0], 1)

        # Step 1: Concatenate the two sentences in: sent1 [SEP] sent2 [SEP]
        input_id = torch.cat((input_ids_1, batch_sep_token_id, input_ids_2, batch_sep_token_id), dim=1)
        attention_mask = torch.cat((attention_mask_1, torch.ones_like(batch_sep_token_id), attention_mask_2, torch.ones_like(batch_sep_token_id)), dim=1)

        # Step 2: Get the BERT embeddings
        x = self.forward(input_id, attention_mask)

        # Step 3: Hidden layers
        for i in range(len(self.linear_paraphrase) - 1):
            x = self.dropout_paraphrase[i](x)
            x = self.linear_paraphrase[i](x)
            x = F.relu(x)

        # Step 4: Final layer
        x = self.dropout_paraphrase[-1](x)
        logits = self.linear_paraphrase[-1](x)
        # logits = torch.sigmoid(logits)

        return logits


    def predict_similarity(self,
                           input_ids_1, attention_mask_1,
                           input_ids_2, attention_mask_2):
        '''Given a batch of pairs of sentences, outputs a single logit corresponding to how similar they are.
        Note that your output should be unnormalized (a logit); it will be passed to the sigmoid function
        during evaluation, and handled as a logit by the appropriate loss function.
        '''
        # Step 0: Get [SEP] token ids
        sep_token_id = torch.tensor([self.tokenizer.sep_token_id], dtype=torch.long, device=input_ids_1.device)
        batch_sep_token_id = sep_token_id.repeat(input_ids_1.shape[0], 1)

        # Step 1: Concatenate the two sentences in: sent1 [SEP] sent2 [SEP]
        input_id = torch.cat((input_ids_1, batch_sep_token_id, input_ids_2, batch_sep_token_id), dim=1)
        attention_mask = torch.cat((attention_mask_1, torch.ones_like(batch_sep_token_id), attention_mask_2, torch.ones_like(batch_sep_token_id)), dim=1)

        # Step 2: Get the BERT embeddings
        x = self.forward(input_id, attention_mask)

        # Step 3: Hidden layers
        for i in range(len(self.linear_similarity) - 1):
            x = self.dropout_similarity[i](x)
            x = self.linear_similarity[i](x)
            x = F.relu(x)

        # Step 4: Final layer
        x = self.dropout_similarity[-1](x)
        preds = self.linear_similarity[-1](x)
        # preds = torch.sigmoid(preds) * 6 - 0.5 # Scale to [-0.5, 5.5]

        # # If we are evaluating, then we cap the predictions to the range [0, 5]
        # if not self.training:
        #     preds = torch.clamp(preds, 0, 5)

        return preds


class ObjectsGroup:

    def __init__(self, model, optimizer, scaler = None):
        self.model = model
        self.optimizer = optimizer
        self.scaler = scaler
        self.loss_sum = 0

class Scheduler:

    def __init__(self, dataloaders, reset=True):
        self.dataloaders = dataloaders
        self.names = list(dataloaders.keys())
        if reset: self.reset()

    def reset(self):
        self.sst_iter = iter(self.dataloaders['sst'])
        self.para_iter = iter(self.dataloaders['para'])
        self.sts_iter = iter(self.dataloaders['sts'])
        self.steps = {'sst': 0, 'para': 0, 'sts': 0}

    def get_SST_batch(self):
        try:
            return next(self.sst_iter)
        except StopIteration:
            self.sst_iter = cycle(self.dataloaders['sst'])
            return next(self.sst_iter)

    def get_Paraphrase_batch(self):
        try:
            return next(self.para_iter)
        except StopIteration:
            self.para_iter = cycle(self.dataloaders['para'])
            return next(self.para_iter)

    def get_STS_batch(self):
        try:
            return next(self.sts_iter)
        except StopIteration:
            self.sts_iter = cycle(self.dataloaders['sts'])
            return next(self.sts_iter)

    def get_batch(self, name: str):
        if name == "sst": return self.get_SST_batch()
        elif name == "para": return self.get_Paraphrase_batch()
        elif name == "sts": return self.get_STS_batch()
        raise ValueError(f"Unknown batch name: {name}")

    def process_named_batch(self, objects_group: ObjectsGroup, args: dict, name: str, apply_optimization: bool = True):
        batch = self.get_batch(name)
        process_fn, gradient_accumulations = None, 0
        if name == "sst":
            process_fn = process_sentiment_batch
            gradient_accumulations = args.gradient_accumulations_sst
        elif name == "para":
            process_fn = process_paraphrase_batch
            gradient_accumulations = args.gradient_accumulations_para
        elif name == "sts":
            process_fn = process_similarity_batch
            gradient_accumulations = args.gradient_accumulations_sts
        else:
            raise ValueError(f"Unknown batch name: {name}")
        
        # Process the batch
        loss_of_batch = 0
        for _ in range(gradient_accumulations):
            loss_of_batch += process_fn(batch, objects_group, args)

        # Update the model
        self.steps[name] += 1
        if apply_optimization: step_optimizer(objects_group, args, step=self.steps[name])

        return loss_of_batch


class RandomScheduler(Scheduler):

    def __init__(self, dataloaders):
        super().__init__(dataloaders, reset=True)

    def process_one_batch(self, epoch: int, num_epochs: int, objects_group: ObjectsGroup, args: dict):
        name = random.choice(self.names)
        return name, self.process_named_batch(objects_group, args, name)


class RoundRobinScheduler(Scheduler):

    def __init__(self, dataloaders):
        super().__init__(dataloaders, reset=False)
        self.reset()

    def reset(self):
        self.index = 0
        return super().reset()

    def process_one_batch(self, epoch: int, num_epochs: int, objects_group: ObjectsGroup, args: dict):
        name = self.names[self.index]
        self.index = (self.index + 1) % len(self.names)
        return name, self.process_named_batch(objects_group, args, name)


class PalScheduler(Scheduler):

    def __init__(self, dataloaders):
        super().__init__(dataloaders, reset=False)
        self.sizes = np.array([len(dataloaders[dataset]) for dataset in self.names])
        self.reset()

    def process_one_batch(self, epoch: int, num_epochs: int, objects_group: ObjectsGroup, args: dict):
        alpha = 1 - 0.8 * (epoch - 1) / (num_epochs - 1)
        probs = self.sizes ** alpha
        probs /= np.sum(probs)

        # Sample a dataset
        name = np.random.choice(self.names, p=probs)
        return name, self.process_named_batch(objects_group, args, name)


def process_sentiment_batch(batch, objects_group: ObjectsGroup, args: dict):
    device = args.device
    model, scaler = objects_group.model, objects_group.scaler

    with autocast() if args.use_amp else nullcontext():
        b_ids, b_mask, b_labels = (batch['token_ids'], batch['attention_mask'], batch['labels'])
        b_ids, b_mask, b_labels = b_ids.to(device), b_mask.to(device), b_labels.to(device)

        embeddings = model.get_embeddings(b_ids, b_mask)
        logits = model.predict_sentiment(b_ids, b_mask)
        #Define SMART loss
        smart_loss_fn = SMARTLoss(eval_fn = model.predict_sentiment, loss_fn = kl_loss, loss_last_fn = sym_kl_loss)
        #Compute classification loss
        loss = F.cross_entropy(logits, b_labels.view(-1), reduction='sum') / args.batch_size
        loss_value = loss.item()
        #Compute SMART loss
        loss_value += 0.2 * smart_loss_fn(embeddings, logits)
        objects_group.loss_sum += loss_value
        
        if args.projection == "none":
            if args.use_amp: scaler.scale(loss).backward()
            else: loss.backward()
        return loss


def process_paraphrase_batch(batch, objects_group: ObjectsGroup, args: dict):
    device = args.device
    model, scaler = objects_group.model, objects_group.scaler

    with autocast() if args.use_amp else nullcontext():
        b_ids_1, b_mask_1, b_ids_2, b_mask_2, b_labels = (batch['token_ids_1'], batch['attention_mask_1'], batch['token_ids_2'], batch['attention_mask_2'], batch['labels'])
        b_ids_1, b_mask_1, b_ids_2, b_mask_2, b_labels = b_ids_1.to(device), b_mask_1.to(device), b_ids_2.to(device), b_mask_2.to(device), b_labels.to(device)

        preds = model.predict_paraphrase(b_ids_1, b_mask_1, b_ids_2, b_mask_2)
        #Define SMART loss
        #smart_loss_fn = SMARTLoss(eval_fn = eval, loss_fn = kl_loss, loss_last_fn = sym_kl_loss)
        loss = F.binary_cross_entropy_with_logits(preds.view(-1), b_labels.float(), reduction='sum') / args.batch_size
        loss_value = loss.item()
        #Compute SMART loss
        #loss_value += 0.2 * smart_loss_fn(embeddings, logits)
        objects_group.loss_sum += loss_value
        
        if args.projection == "none":
            if args.use_amp: scaler.scale(loss).backward()
            else: loss.backward()
        return loss


def process_similarity_batch(batch, objects_group: ObjectsGroup, args: dict):
    device = args.device
    model, scaler = objects_group.model, objects_group.scaler

    with autocast() if args.use_amp else nullcontext():
        b_ids_1, b_mask_1, b_ids_2, b_mask_2, b_labels = (batch['token_ids_1'], batch['attention_mask_1'], batch['token_ids_2'], batch['attention_mask_2'], batch['labels'])
        b_ids_1, b_mask_1, b_ids_2, b_mask_2, b_labels = b_ids_1.to(device), b_mask_1.to(device), b_ids_2.to(device), b_mask_2.to(device), b_labels.to(device)

        preds = model.predict_similarity(b_ids_1, b_mask_1, b_ids_2, b_mask_2)
        loss = F.mse_loss(preds.view(-1), b_labels.view(-1), reduction='sum') / args.batch_size
        loss_value = loss.item()
        objects_group.loss_sum += loss_value
        
        if args.projection == "none":
            if args.use_amp: scaler.scale(loss).backward()
            else: loss.backward()
        return loss

def step_optimizer(objects_group: ObjectsGroup, args: dict, step: int, total_nb_batches = None):
    """Step the optimizer and update the scaler. Returns the loss"""
    optimizer, scaler = objects_group.optimizer, objects_group.scaler
    if args.use_amp:
        scaler.step(optimizer)
        scaler.update()
    else:
        optimizer.step()
    optimizer.zero_grad()
    loss_value = objects_group.loss_sum
    objects_group.loss_sum = 0
    torch.cuda.empty_cache()
    if TQDM_DISABLE:
        str_total_nb_batches = "?" if total_nb_batches is None else str(total_nb_batches)
        print(f'batch {step}/{str_total_nb_batches} STS - loss: {loss_value:.3f}')
    return loss_value

def finish_training_batch(objects_group: ObjectsGroup, args: dict, step: int, gradient_accumulations: int, total_nb_batches = None):
    """Finish training a batch and return whether the model is updated"""
    if step % gradient_accumulations == 0:
        step_optimizer(objects_group, args, step, total_nb_batches)
        return True
    return False


def save_model(model, optimizer, args, config, filepath):
    save_info = {
        'model': model.state_dict(),
        'optim': optimizer.state_dict(),
        'args': args,
        'model_config': config,
        'system_rng': random.getstate(),
        'numpy_rng': np.random.get_state(),
        'torch_rng': torch.random.get_rng_state(),
    }

    torch.save(save_info, filepath)
    # print(f"save the model to {filepath}")
    return filepath


def train_multitask(args):
    device = torch.device('cuda') if args.use_gpu else torch.device('cpu')
    # Load data
    # Create the data and its corresponding datasets and dataloader
    sst_train_data, num_labels,para_train_data, sts_train_data = load_multitask_data(args.sst_train,args.para_train,args.sts_train, split ='train')
    sst_dev_data, num_labels,para_dev_data, sts_dev_data = load_multitask_data(args.sst_dev,args.para_dev,args.sts_dev, split ='train')
    print("")

    # SST: Sentiment classification
    sst_train_data = SentenceClassificationDataset(sst_train_data, args)
    sst_dev_data = SentenceClassificationDataset(sst_dev_data, args)
    sst_train_dataloader = DataLoader(sst_train_data, shuffle=True, batch_size=args.batch_size_sst,
                                      collate_fn=sst_train_data.collate_fn)
    sst_dev_dataloader = DataLoader(sst_dev_data, shuffle=False, batch_size=args.batch_size_sst,
                                    collate_fn=sst_dev_data.collate_fn)

    # Para: Paraphrase detection
    para_train_data = SentencePairDataset(para_train_data, args)
    para_dev_data = SentencePairDataset(para_dev_data, args)
    para_train_dataloader = DataLoader(para_train_data, shuffle=True, batch_size=args.batch_size_para,
                                      collate_fn=para_train_data.collate_fn)
    para_dev_dataloader = DataLoader(para_dev_data, shuffle=False, batch_size=args.batch_size_para,
                                    collate_fn=para_dev_data.collate_fn)

    # STS: Semantic textual similarity
    sts_train_data = SentencePairDataset(sts_train_data, args, isRegression=True)
    sts_dev_data = SentencePairDataset(sts_dev_data, args)
    sts_train_dataloader = DataLoader(sts_train_data, shuffle=True, batch_size=args.batch_size_sts,
                                        collate_fn=sts_train_data.collate_fn)
    sts_dev_dataloader = DataLoader(sts_dev_data, shuffle=False, batch_size=args.batch_size_sts,
                                    collate_fn=sts_dev_data.collate_fn)

    # Init model
    config = {'hidden_dropout_prob': args.hidden_dropout_prob,
              'num_labels': num_labels,
              'hidden_size': 768,
              'data_dir': '.',
              'option': args.option,
              'pretrained_model_name': args.pretrained_model_name,
              'n_hidden_layers': args.n_hidden_layers}

    config = SimpleNamespace(**config)

    model = MultitaskBERT(config)
    if args.pretrained_model_name != "none":
        config = load_model(model, args.pretrained_model_name)
    model = model.to(device)

    lr = args.lr
    optimizer = AdamW(model.parameters(), lr=lr)
    scaler = None if not args.use_amp else GradScaler()

    if args.projection == 'pcgrad':
        optimizer = PCGrad(optimizer) if not args.use_amp else PCGradAMP(num_tasks=3, optimizer=optimizer, scaler=scaler)
    elif args.projection == 'vaccine':
        optimizer = GradVacAMP(num_tasks=3, optimizer=optimizer, scaler=scaler, DEVICE=device, beta=args.beta_vaccine)
    best_dev_acc = 0
    best_dev_accuracies = {'sst': 0, 'para': 0, 'sts': 0}
    best_dev_rel_improv = 0

    # Package objects
    objects_group = ObjectsGroup(model, optimizer, scaler)
    args.device = device
    dataloaders = {'sst': sst_train_dataloader, 'para': para_train_dataloader, 'sts': sts_train_dataloader}
    scheduler = None
    if args.task_scheduler == 'round_robin':
        scheduler = RoundRobinScheduler(dataloaders)
    elif args.task_scheduler == 'pal':
        scheduler = PalScheduler(dataloaders)
    elif args.task_scheduler == 'random':
        scheduler = RandomScheduler(dataloaders)



    # ==================== THIS IS INDIVIDUAL PRETRAINING ====================

    # Since we are pretraining, we are only updating the layers on top off BERT
    # This means that the tasks are not dependent on each other
    # We can therefore train them in parallel ans save the best state for each task
    # At the end, we load the best state for each task and evaluate the model on the dev set (multitask)

    if args.option == 'individual_pretrain':
        # Dict to train each task separately
        infos = {'sst': {'num_batches': len(sst_train_dataloader), 'eval_fn': model_eval_sentiment, 'dev_dataloader': sst_dev_dataloader, 'best_dev_acc': 0, 'best_model': None, 'layer': model.linear_sentiment},
                'para': {'num_batches': len(para_train_dataloader), 'eval_fn': model_eval_paraphrase, 'dev_dataloader': para_dev_dataloader, 'best_dev_acc': 0, 'best_model': None, 'layer': model.linear_paraphrase},
                'sts':  {'num_batches': len(sts_train_dataloader), 'eval_fn': model_eval_sts, 'dev_dataloader': sts_dev_dataloader, 'best_dev_acc': 0, 'best_model': None, 'layer': model.linear_similarity}}
        
        for task in ['sst', 'sts', 'para']:
            optimizer = AdamW(model.parameters(), lr=lr)
            terminal_width = os.get_terminal_size().columns
            last_improv = -1
            print(Colors.BOLD + f'{"     Individually Pretraining " + task + "     ":-^{os.get_terminal_size().columns}}' + Colors.END)
            for epoch in range(args.epochs):
                for i in tqdm(range(infos[task]['num_batches']), desc=task + ' epoch ' + str(epoch), disable=TQDM_DISABLE, smoothing=0):
                    loss = scheduler.process_named_batch(name=task, objects_group=objects_group, args=args)
                
                # Evaluate on dev set
                color_score, saved = Colors.BLUE, False
                dev_acc, _, _ = infos[task]['eval_fn'](infos[task]['dev_dataloader'], model, device)
                if dev_acc > infos[task]['best_dev_acc']:
                    infos[task]['best_dev_acc'] = dev_acc
                    infos[task]['best_model'] = copy.deepcopy(infos[task]['layer'].state_dict())
                    color_score, saved = Colors.PURPLE, True
                    last_improv = epoch
                
                # Print dev accuracy
                spaces_per_task = int((terminal_width - 3*(20+5)) / 2)
                end_print = f'{"Saved":>{25 + spaces_per_task}}' if saved else ""
                print(Colors.BOLD + color_score + f'{"Cur acc dev: ":<20}'   + Colors.END + color_score + f"{dev_acc:.3f}" + " " * spaces_per_task
                    + Colors.BOLD + color_score + f'{" Best acc dev: ":<20}' + Colors.END + color_score + f"{infos[task]['best_dev_acc']:.3f}"
                    + end_print + Colors.END)

                if epoch != args.epochs - 1: print("")
                elif epoch - last_improv >= args.patience:
                    print(Colors.BOLD + Colors.RED + f'{"Early stopping":^{os.get_terminal_size().columns}}' + Colors.END)
                    break
            print("-" * terminal_width)
            print('\n\n')

        # Load best model for each task
        for task in infos.keys():
            infos[task]['layer'].load_state_dict(infos[task]['best_model'])
        
        # Evaluate on dev set
        print(Colors.BOLD + Colors.CYAN + f'{"     Evaluation Multitask     ":-^{os.get_terminal_size().columns}}' + Colors.END + Colors.CYAN)
        (paraphrase_accuracy, para_y_pred, para_sent_ids,
            sentiment_accuracy,sst_y_pred, sst_sent_ids,
            sts_corr, sts_y_pred, sts_sent_ids) = model_eval_multitask(sst_dev_dataloader, para_dev_dataloader, sts_dev_dataloader, model, device)
        print(Colors.BOLD + Colors.CYAN + f'{"Dev acc SST: ":<20}'    + Colors.END + Colors.CYAN + f"{sentiment_accuracy:.3f}" + " " * spaces_per_task
            + Colors.BOLD + Colors.CYAN + f'{" Dev acc Para: ":<20}'  + Colors.END + Colors.CYAN + f"{paraphrase_accuracy:.3f}" + " " * spaces_per_task
            + Colors.BOLD + Colors.CYAN + f'{" Dev acc STS: ":<20}'   + Colors.END + Colors.CYAN + f"{sts_corr:.3f}")

        # Save model
        saved_path = save_model(model, optimizer, args, config, args.filepath)
        print(Colors.BOLD + "Saved model to: ", saved_path + Colors.END + Colors.CYAN)
        print("-" * terminal_width + Colors.END)
        print("")
        return



    # ====================== THIS IS FINETUNING ======================

    # Run for the specified number of epochs
    # Here we don't even specify explicitly to reset the scheduler at the end of each epoch (i.e. reset the dataloaders).
    # This way we make sure that the scheduler goes through the entire dataset before resetting.
    # The num_of_batches is simply defined to be consistent with the size of the datasets.

    num_batches_per_epoch = args.num_batches_per_epoch
    if num_batches_per_epoch <= 0:
        num_batches_per_epoch = int(len(sst_train_dataloader) / args.gradient_accumulations_sst) + \
                                int(len(para_train_dataloader) / args.gradient_accumulations_para) + \
                                int(len(sts_train_dataloader) / args.gradient_accumulations_sts)
    
    last_improv = -1
    for epoch in range(args.epochs):
        print(Colors.BOLD + f'{"     Epoch " + str(epoch) + "     ":-^{os.get_terminal_size().columns}}' + Colors.END)
        model.train()
        train_loss = {'sst': 0, 'para': 0, 'sts': 0}
        num_batches = {'sst': 0, 'para': 0, 'sts': 0}

        if args.projection != "none":
            for i in tqdm(range(int(num_batches_per_epoch / 3)), desc=f'Train {epoch}', disable=TQDM_DISABLE, smoothing=0):
                losses = []
                for name in ['sst', 'sts', 'para']:
                    losses.append(scheduler.process_named_batch(objects_group=objects_group, args=args, name=name, apply_optimization=False))
                    train_loss[name] += losses[-1].item()
                    num_batches[name] += 1
                optimizer.backward(losses)
                optimizer.step()
        else:
            for i in tqdm(range(num_batches_per_epoch), desc=f'Train {epoch}', disable=TQDM_DISABLE, smoothing=0):
                task, loss = scheduler.process_one_batch(epoch=epoch+1, num_epochs=args.epochs, objects_group=objects_group, args=args)
                train_loss[task] += loss.item()
                num_batches[task] += 1

        # Compute average train loss
        for task in train_loss:
            train_loss[task] = 0 if num_batches[task] == 0 else train_loss[task] / num_batches[task]

        # Eval on dev
        (paraphrase_accuracy, para_y_pred, para_sent_ids,
        sentiment_accuracy,sst_y_pred, sst_sent_ids,
        sts_corr, sts_y_pred, sts_sent_ids) = model_eval_multitask(sst_dev_dataloader, para_dev_dataloader, sts_dev_dataloader, model, device)
        
        # Useful for deg
        # paraphrase_accuracy, sentiment_accuracy, sts_corr = 0.6, 0.4, 0.33333333

        # Computes relative improvement compared to a random baseline and to the best model so far
        # So 0, corresponds to a random baseline and 1 to the best model so far
        random_accuracies = {'sst': 1./N_SENTIMENT_CLASSES, 'para': 0.5, 'sts': 0.}
        best_accuracies_so_far = {'sst': 0.598, 'para': 0.924, 'sts': 0.929} # source: https://paperswithcode.com
        para_rel_improvement = (paraphrase_accuracy - random_accuracies['para']) / (best_accuracies_so_far['para'] - random_accuracies['para'])
        sst_rel_improvement = (sentiment_accuracy - random_accuracies['sst']) / (best_accuracies_so_far['sst'] - random_accuracies['sst'])
        sts_rel_improvement = (sts_corr - random_accuracies['sts']) / (best_accuracies_so_far['sts'] - random_accuracies['sts'])
        geom_mean_rel_improvement = (para_rel_improvement * sst_rel_improvement * sts_rel_improvement) ** (1/3)

        # Computes arithmetic average of the accuracies (used for the leaderboard)
        arithmetic_mean_acc = (paraphrase_accuracy + sentiment_accuracy + sts_corr) / 3

        # Saves model if it is the best one so far on the dev set
        color_score, saved = Colors.BLUE, False
        if arithmetic_mean_acc > best_dev_acc:
            best_dev_acc = arithmetic_mean_acc
            best_dev_rel_improv = geom_mean_rel_improvement
            best_dev_accuracies = {'sst': sentiment_accuracy, 'para': paraphrase_accuracy, 'sts': sts_corr}
            saved_path = save_model(model, optimizer, args, config, args.filepath)
            color_score, saved = Colors.PURPLE, True
            last_improv = epoch

        terminal_width = os.get_terminal_size().columns
        spaces_per_task = int((terminal_width - 3*(20+5)) / 2)
        print(Colors.BOLD + f'{"Num batches SST: ":<20}'   + Colors.END + f"{num_batches['sst']:<5}" + " " * spaces_per_task
            + Colors.BOLD + f'{" Num batches Para: ":<20}' + Colors.END + f"{num_batches['para']:<5}" + " " * spaces_per_task
            + Colors.BOLD + f'{" Num batches STS: ":<20}'  + Colors.END + f"{num_batches['sts']:<5}")
        print(Colors.BOLD + f'{"Train loss SST: ":<20}'   + Colors.END  + f"{train_loss['sst']:.3f}" + " " * spaces_per_task
            + Colors.BOLD + f'{" Train loss Para: ":<20}' + Colors.END  + f"{train_loss['para']:.3f}" + " " * spaces_per_task
            + Colors.BOLD + f'{" Train loss STS: ":<20}'  + Colors.END  + f"{train_loss['sts']:.3f}")
        print(Colors.BOLD + Colors.CYAN + f'{"Dev acc SST: ":<20}'    + Colors.END + Colors.CYAN + f"{sentiment_accuracy:.3f}" + " " * spaces_per_task
            + Colors.BOLD + Colors.CYAN + f'{" Dev acc Para: ":<20}'  + Colors.END + Colors.CYAN + f"{paraphrase_accuracy:.3f}" + " " * spaces_per_task
            + Colors.BOLD + Colors.CYAN + f'{" Dev acc STS: ":<20}'   + Colors.END + Colors.CYAN + f"{sts_corr:.3f}")
        print(Colors.BOLD + color_score + f'{"Best acc SST: ":<20}'   + Colors.END + color_score + f"{best_dev_accuracies['sst']:.3f}" + " " * spaces_per_task
            + Colors.BOLD + color_score + f'{" Best acc Para: ":<20}' + Colors.END + color_score + f"{best_dev_accuracies['para']:.3f}" + " " * spaces_per_task
            + Colors.BOLD + color_score + f'{" Best acc STS: ":<20}'  + Colors.END + color_score + f"{best_dev_accuracies['sts']:.3f}")
        end_print = f'{"Saved to: " + saved_path:>{25 + spaces_per_task}}' if saved else ""
        print(Colors.BOLD + color_score + f'{"Mean acc dev: ":<20}'   + Colors.END + color_score + f"{arithmetic_mean_acc:.3f}" + " " * spaces_per_task
            + Colors.BOLD + color_score + f'{" Best mean acc: ":<20}' + Colors.END + color_score + f"{best_dev_acc:.3f}"
            + end_print + Colors.END)
        print(Colors.BOLD + f'{"Rel improv dev: ":<20}'   + Colors.END + f"{geom_mean_rel_improvement:.3f}" + " " * spaces_per_task
            + Colors.BOLD + f'{" Best rel improv: ":<20}' + Colors.END + f"{best_dev_rel_improv:.3f}")
        print("-" * terminal_width)
        print("")

        if epoch - last_improv >= args.patience:
            print(Colors.BOLD + Colors.RED + f'{"Early stopping":^{os.get_terminal_size().columns}}' + Colors.END)
            break



def load_model(model, filepath):
    with torch.no_grad():
        saved = torch.load(filepath)
        config = saved['model_config']
        model.load_state_dict(saved['model'])
        print(f"Loaded model from {filepath}")
        return config

def test_model(args):
    with torch.no_grad():
        device = torch.device('cuda') if args.use_gpu else torch.device('cpu')
        saved = torch.load(args.filepath)
        config = saved['model_config']

        model = MultitaskBERT(config)
        model.load_state_dict(saved['model'])
        model = model.to(device)
        print(f"Loaded model to test from {args.filepath}")

        test_model_multitask(args, model, device)


def print_subset_of_args(args, title, list_of_args, color = Colors.BLUE, print_length = 50, var_length = 15):
    """Prints a subset of the arguments in a nice format."""
    print("\n" + color + f'{" " + title + " ":█^{print_length}}')
    for arg in list_of_args:
        print(Colors.BOLD + f'█ {arg + ": ": >{var_length}}' + Colors.END + f'{getattr(args, arg): <{print_length - var_length - 3}}' +  color  + '█')
    print("█" * print_length + Colors.END)

def warn(message: str, color: str = Colors.RED) -> None:
    print(color + "WARNING: " + message + Colors.END)

def get_args():
    parser = argparse.ArgumentParser()
    parser.add_argument("--sst_train", type=str, default="data/ids-sst-train.csv")
    parser.add_argument("--sst_dev", type=str, default="data/ids-sst-dev.csv")
    parser.add_argument("--sst_test", type=str, default="data/ids-sst-test-student.csv")

    parser.add_argument("--para_train", type=str, default="data/quora-train.csv")
    parser.add_argument("--para_dev", type=str, default="data/quora-dev.csv")
    parser.add_argument("--para_test", type=str, default="data/quora-test-student.csv")

    parser.add_argument("--sts_train", type=str, default="data/sts-train.csv")
    parser.add_argument("--sts_dev", type=str, default="data/sts-dev.csv")
    parser.add_argument("--sts_test", type=str, default="data/sts-test-student.csv")

    parser.add_argument("--seed", type=int, default=11711)
    parser.add_argument("--epochs", type=int, default=10)
    parser.add_argument("--option", type=str,
                        help='pretrain: the BERT parameters are frozen; finetune: BERT parameters are updated',
                        choices=('pretrain', 'finetune', 'test', 'individual_pretrain'), default="pretrain")
    parser.add_argument("--pretrained_model_name", type=str, default="none")
    parser.add_argument("--use_gpu", action='store_true')

    parser.add_argument("--sst_dev_out", type=str, default="predictions/sst-dev-output.csv")
    parser.add_argument("--sst_test_out", type=str, default="predictions/sst-test-output.csv")

    parser.add_argument("--para_dev_out", type=str, default="predictions/para-dev-output.csv")
    parser.add_argument("--para_test_out", type=str, default="predictions/para-test-output.csv")

    parser.add_argument("--sts_dev_out", type=str, default="predictions/sts-dev-output.csv")
    parser.add_argument("--sts_test_out", type=str, default="predictions/sts-test-output.csv")
    # hyper parameters
    parser.add_argument("--batch_size", help='This is the simulated batch size using gradient accumulations', type=int, default=256)
    parser.add_argument("--hidden_dropout_prob", type=float, default=0.2)
    parser.add_argument("--n_hidden_layers", type=int, default=2, help="Number of hidden layers for the classifier")
    parser.add_argument("--lr", type=float, help="learning rate, default lr for 'pretrain': 1e-3, 'finetune': 1e-5",
                        default=1e-5)
    parser.add_argument("--num_batches_per_epoch", type=int, default=-1)
    parser.add_argument("--task_scheduler", type=str, choices=('random', 'round_robin', 'pal'), default="round_robin")

    # Optimizations
    parser.add_argument("--use_amp", action='store_true')
    parser.add_argument("--max_batch_size_sst", type=int, default=64)
    parser.add_argument("--max_batch_size_para", type=int, default=32)
    parser.add_argument("--max_batch_size_sts", type=int, default=64)
    parser.add_argument("--projection", type=str, choices=('none', 'pcgrad', 'vaccine'), default="none")
    parser.add_argument("--beta_vaccine", type=float, default=1e-2)
    parser.add_argument("--patience", type=int, help="Number maximum of epochs without improvement", default=5)

    args = parser.parse_args()

    # Makes sure that the actual batch sizes are not too large
    # Gradient accumulations are used to simulate larger batch sizes
    args.gradient_accumulations_sst = int(np.ceil(args.batch_size / args.max_batch_size_sst))
    args.batch_size_sst = args.batch_size // args.gradient_accumulations_sst
    args.gradient_accumulations_para = int(np.ceil(args.batch_size / args.max_batch_size_para))
    args.batch_size_para = args.batch_size // args.gradient_accumulations_para
    args.gradient_accumulations_sts = int(np.ceil(args.batch_size / args.max_batch_size_sts))
    args.batch_size_sts = args.batch_size // args.gradient_accumulations_sts

    # Display some infos here (e.g. batch size, learning rate, etc.)
    print_length = 62
    print_subset_of_args(args, "DATASETS", ["sst_train", "sst_dev", "sst_test", "para_train", "para_dev", "para_test", "sts_train", "sts_dev", "sts_test"], color = Colors.BLUE, print_length = print_length, var_length = 20)
    print_subset_of_args(args, "OUTPUTS", ["sst_dev_out", "sst_test_out", "para_dev_out", "para_test_out", "sts_dev_out", "sts_test_out"], color = Colors.RED, print_length = print_length, var_length = 20)
    print_subset_of_args(args, "PRETRAIING", ["option", "pretrained_model_name"], color = Colors.CYAN, print_length = print_length, var_length = 25)
<<<<<<< HEAD
    print_subset_of_args(args, "HYPERPARAMETERS", ["batch_size", "epochs", "num_batches_per_epoch", "lr", "hidden_dropout_prob", "seed", "task_scheduler"], color = Colors.GREEN, print_length = print_length, var_length = 30)
    print_subset_of_args(args, "OPTIMIZATIONS", ["use_amp", "use_gpu", "gradient_accumulations_sst", "gradient_accumulations_para", "gradient_accumulations_sts"], color = Colors.YELLOW, print_length = print_length, var_length = 35)
=======

    hyperparameters = ["n_hidden_layers", "batch_size", "epochs", "lr", "hidden_dropout_prob", "seed"]
    if args.option == "finetune": hyperparameters += ["num_batches_per_epoch"]
    print_subset_of_args(args, "HYPERPARAMETERS", hyperparameters, color = Colors.GREEN, print_length = print_length, var_length = 30)
    
    optim_args = ["use_amp", "use_gpu", "gradient_accumulations_sst", "gradient_accumulations_para", "gradient_accumulations_sts", "patience"]
    if args.option == "finetune":
        optim_args += ["task_scheduler", "projection"]
        if args.projection == "vaccine":
            optim_args += ["beta_vaccine"]
    print_subset_of_args(args, "OPTIMIZATIONS", optim_args, color = Colors.YELLOW, print_length = print_length, var_length = 35)
>>>>>>> 1ce7644f
    print("")

    if args.use_amp and not args.use_gpu:
        raise ValueError("Mixed precision training is only supported on GPU")

    # If we are in testing mode, we do not need to train the model
    if args.option == "test":
        if args.pretrained_model_name == "none":
            raise ValueError("Testing mode requires a pretrained model")
        if args.lr != 1e-5:
            warn("Testing mode does not train the model, so the learning rate is not used")
        if args.epochs != 1:
            warn("Testing mode does not train the model, so the number of epochs is not used")
        if args.num_batches_per_epoch != -1:
            warn("Testing mode does not train the model, so num_batches_per_epoch is not used")
        if args.task_scheduler != "round_robin":
            warn("Testing mode does not train the model, so task_scheduler is not used")
        if args.projection != "none":
            warn("Testing mode does not train the model, so projection is not used")
        if args.hidden_dropout_prob != 0.3:
            warn("Testing mode does not train the model, so hidden_dropout_prob is not used")
        if args.beta_vaccine != 1e-2:
            warn("Testing mode does not train the model, so beta_vaccine is not used")
        if args.patience != 5:
            warn("Testing mode does not train the model, so patience is not used")
        if args.use_amp:
            warn("Testing mode does not train the model, so use_amp is not used")

    # If we are individually pretraining, a lot of options are not available
    elif args.option == "individual_pretrain":
        if args.pretrained_model_name != "none":
            warn("Pretraining mode should not be used with an already pretrained model", color=Colors.YELLOW)
        if args.task_scheduler != "round_robin":
            warn("Pretraining mode does not support task scheduler (Each task is trained separately)")
        if args.projection != "none":
            warn("Pretraining mode does not support projection (Each task is trained separately)")
        if args.num_batches_per_epoch != -1:
            warn("Pretraining mode does not support num_batches_per_epoch (One peoch is a full pass through the dataset)")
        if args.beta_vaccine != 1e-2:
            warn("Pretraining mode does not support beta_vaccine (Each task is trained separately)")
        
    # If we are in finetuning mode or multitask pretraining
    else:
        if args.projection != "vaccine" and args.beta_vaccine != 1e-2:
            warn("Beta for Vaccine is only used when Vaccine is used")
        if args.projection != "none" and args.task_scheduler != "round_robin":
            warn("PCGrad & Vaccine do not use task scheduler")

    return args



if __name__ == "__main__":
    args = get_args()
    args.filepath = f'{args.option}-{args.epochs}-{args.lr}-multitask.pt' # save path
    seed_everything(args.seed)  # fix the seed for reproducibility
    if args.option != "test": train_multitask(args)
    if args.option != "pretrain" and args.option != 'individual_pretrain': test_model(args)<|MERGE_RESOLUTION|>--- conflicted
+++ resolved
@@ -756,22 +756,8 @@
     print_subset_of_args(args, "DATASETS", ["sst_train", "sst_dev", "sst_test", "para_train", "para_dev", "para_test", "sts_train", "sts_dev", "sts_test"], color = Colors.BLUE, print_length = print_length, var_length = 20)
     print_subset_of_args(args, "OUTPUTS", ["sst_dev_out", "sst_test_out", "para_dev_out", "para_test_out", "sts_dev_out", "sts_test_out"], color = Colors.RED, print_length = print_length, var_length = 20)
     print_subset_of_args(args, "PRETRAIING", ["option", "pretrained_model_name"], color = Colors.CYAN, print_length = print_length, var_length = 25)
-<<<<<<< HEAD
     print_subset_of_args(args, "HYPERPARAMETERS", ["batch_size", "epochs", "num_batches_per_epoch", "lr", "hidden_dropout_prob", "seed", "task_scheduler"], color = Colors.GREEN, print_length = print_length, var_length = 30)
-    print_subset_of_args(args, "OPTIMIZATIONS", ["use_amp", "use_gpu", "gradient_accumulations_sst", "gradient_accumulations_para", "gradient_accumulations_sts"], color = Colors.YELLOW, print_length = print_length, var_length = 35)
-=======
-
-    hyperparameters = ["n_hidden_layers", "batch_size", "epochs", "lr", "hidden_dropout_prob", "seed"]
-    if args.option == "finetune": hyperparameters += ["num_batches_per_epoch"]
-    print_subset_of_args(args, "HYPERPARAMETERS", hyperparameters, color = Colors.GREEN, print_length = print_length, var_length = 30)
-    
-    optim_args = ["use_amp", "use_gpu", "gradient_accumulations_sst", "gradient_accumulations_para", "gradient_accumulations_sts", "patience"]
-    if args.option == "finetune":
-        optim_args += ["task_scheduler", "projection"]
-        if args.projection == "vaccine":
-            optim_args += ["beta_vaccine"]
-    print_subset_of_args(args, "OPTIMIZATIONS", optim_args, color = Colors.YELLOW, print_length = print_length, var_length = 35)
->>>>>>> 1ce7644f
+    print_subset_of_args(args, "OPTIMIZATIONS", ["use_amp", "use_gpu", "gradient_accumulations_sst", "gradient_accumulations_para", "gradient_accumulations_sts", "patience"], color = Colors.YELLOW, print_length = print_length, var_length = 35)
     print("")
 
     if args.use_amp and not args.use_gpu:
