--- conflicted
+++ resolved
@@ -111,14 +111,8 @@
             b_mask2 = b_mask2.to(device)
 
             logits = model.predict_similarity(b_ids1, b_mask1, b_ids2, b_mask2)
-<<<<<<< HEAD
             y_hat = logits.flatten().cpu().numpy()
             b_labels = b_labels.flatten().cpu().numpy()
-=======
-            # Extract the prediction as the index of the highest score.
-            logits = logits.detach().cpu().numpy()
-            preds = np.argmax(logits, axis=1).flatten()
->>>>>>> e068b528
 
             sts_y_pred.extend(preds)
             sts_y_true.extend(b_labels)
